# chmdata
<<<<<<< HEAD
 Package for accessing frequently used climate, hydrology, and meteorology datasets.

### Available Data Sources
- **AgriMet** from the US Bureau of Reclamation: https://www.usbr.gov/pn/agrimet/ and https://www.usbr.gov/gp/agrimet/index.html (using agrimet.py)
- **Mesonet** from the Montana Climate Office: https://climate.umt.edu/mesonet/ (using mesonet.py)
- THREDDS, Unidata's Thematic Real-time Environmental Distributed Data Services (using thredds.py):
  - TopoWX
  - **GridMET**: https://www.climatologylab.org/gridmet.html
=======
 Package for accessing climate, hydrology, and meteorology datasets frequently accessed by DNRC for water supply/use assessment or hydrologic modeling.

 # Installation
 Currently a stable version can be installed with pip via git:

 pip install git+https://github.com/MTDNRC-WRD/chmdata@main

# Contributions
## Internal:
Fork to your personal account and make/push changes to the 'development' branch. Create a pull request when your changes are finalized.
## External:
Fork the repo, create your own branch. Create pull request when your changes are finalized.
>>>>>>> 39b54e7c
<|MERGE_RESOLUTION|>--- conflicted
+++ resolved
@@ -1,6 +1,6 @@
 # chmdata
-<<<<<<< HEAD
- Package for accessing frequently used climate, hydrology, and meteorology datasets.
+
+ Package for accessing climate, hydrology, and meteorology datasets frequently accessed by DNRC for water supply/use assessment or hydrologic modeling.
 
 ### Available Data Sources
 - **AgriMet** from the US Bureau of Reclamation: https://www.usbr.gov/pn/agrimet/ and https://www.usbr.gov/gp/agrimet/index.html (using agrimet.py)
@@ -8,10 +8,8 @@
 - THREDDS, Unidata's Thematic Real-time Environmental Distributed Data Services (using thredds.py):
   - TopoWX
   - **GridMET**: https://www.climatologylab.org/gridmet.html
-=======
- Package for accessing climate, hydrology, and meteorology datasets frequently accessed by DNRC for water supply/use assessment or hydrologic modeling.
 
- # Installation
+# Installation
  Currently a stable version can be installed with pip via git:
 
  pip install git+https://github.com/MTDNRC-WRD/chmdata@main
@@ -21,4 +19,3 @@
 Fork to your personal account and make/push changes to the 'development' branch. Create a pull request when your changes are finalized.
 ## External:
 Fork the repo, create your own branch. Create pull request when your changes are finalized.
->>>>>>> 39b54e7c
